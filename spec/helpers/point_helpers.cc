--- conflicted
+++ resolved
@@ -1,11 +1,8 @@
 #include "./point_helpers.h"
 #include <string>
 #include <ostream>
-<<<<<<< HEAD
-=======
 #include "runtime/length.h"
 #include "tree_sitter/runtime.h"
->>>>>>> 6bde4c54
 
 using namespace std;
 
